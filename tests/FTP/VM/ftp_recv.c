--- conflicted
+++ resolved
@@ -53,12 +53,8 @@
     ivshmem_send(ivfd, WAIT_EVENT, sender);
     memcpy((void*)&total, (void*)copyfrom, sizeof(unsigned int));
     /* We got the size! */
-<<<<<<< HEAD
-    printf("[RECV] got size %d, notifying\n", total);
+    printf("[RECV] got size %u, notifying\n", total);
     printf("[RECV] TIME = %d\n", time(NULL));
-=======
-    printf("[RECV] got size %u, notifying\n", total);
->>>>>>> fb818e7c
     ivshmem_send(ivfd, WAIT_EVENT_IRQ, sender);
 
     /* My "semaphores" */
